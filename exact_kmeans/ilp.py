--- conflicted
+++ resolved
@@ -880,31 +880,6 @@
                             add_remaining_points=True,
                         )
 
-<<<<<<< HEAD
-                    # # TODO: This is still not working properly
-                    # if not self.config.get("fill_cluster_sizes", False) and isinstance(
-                    #     found_bound, float
-                    # ):
-                    #     n_fixed_points += search_end
-                    #     k_fixed += 1
-                    #     dp_bound = (
-                    #         found_bound
-                    #         + self.dp_bounds[self.n - n_fixed_points][self.k - k_fixed]
-                    #     )
-                    #     logger.info(
-                    #     f"Bound for {test_sizes} ({found_bound})"
-                    #       " with DP bound ({dp_bound})"
-                    #     )
-                    #     if dp_bound > tightest_upper_bound.value:
-                    #         logger.info(
-                    #             f"Bound for {test_sizes} ({found_bound}) "
-                    #             f"with DP bound ({dp_bound}) "
-                    #             "is greater than the current upper bound "
-                    #             f"{tightest_upper_bound.value}, skipping..."
-                    #         )
-                    #         found_bound = "ilp_sum_bound_greater"
-
-=======
                     if not self.config.get("fill_cluster_sizes", False) and isinstance(
                         found_bound, float
                     ):
@@ -928,8 +903,11 @@
                                 f"{tightest_upper_bound.value}, skipping..."
                             )
                             found_bound = "ilp_sum_bound_greater"
->>>>>>> 25beeec5
-                if found_bound not in {"infeasible", "ilp_sum_bound_greater"}:
+                if found_bound not in {
+                    "infeasible",
+                    "ilp_sum_bound_greater",
+                    "constr_infeasible",
+                }:
                     found_bound = "branch"
                     # If the program is feasible and we have less than k clusters
                     # we need to select the next cluster size,
